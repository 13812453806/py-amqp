#!/usr/bin/env python
"""
Test amqp.serialization, checking conversions
between byte streams and higher level objects.

"""
# Copyright (C) 2007-2008 Barry Pederson <bp@barryp.org>
#
# This library is free software; you can redistribute it and/or
# modify it under the terms of the GNU Lesser General Public
# License as published by the Free Software Foundation; either
# version 2.1 of the License, or (at your option) any later version.
#
# This library is distributed in the hope that it will be useful,
# but WITHOUT ANY WARRANTY; without even the implied warranty of
# MERCHANTABILITY or FITNESS FOR A PARTICULAR PURPOSE.  See the GNU
# Lesser General Public License for more details.
#
# You should have received a copy of the GNU Lesser General Public
# License along with this library; if not, write to the Free Software
# Foundation, Inc., 51 Franklin Street, Fifth Floor, Boston, MA  02110-1301

from datetime import datetime
from decimal import Decimal
from random import randint
import sys
import unittest

try:
    bytes
except NameError:
    # Python 2.5 and lower
    bytes = str

import settings

from amqp.serialization import (
    AMQPReader, AMQPWriter, GenericContent, FrameSyntaxError,
)


class TestSerialization(unittest.TestCase):

    if sys.version_info[0] >= 3:

        def assertEqualBinary(self, b, s):
            """
            Helper for Py3k Compatibility

            """
            self.assertEqual(b, s.encode('latin_1'))
    else:
        assertEqualBinary = unittest.TestCase.assertEqual

    def test_empty_writer(self):
        w = AMQPWriter()
        self.assertEqual(w.getvalue(), bytes())

    #
    # Bits
    #
    def test_single_bit(self):
        for val, check in [(True, '\x01'), (False, '\x00')]:
            w = AMQPWriter()
            w.write_bit(val)
            s = w.getvalue()

            self.assertEqualBinary(s, check)

            r = AMQPReader(s)
            self.assertEqual(r.read_bit(), val)

    def test_multiple_bits(self):
        w = AMQPWriter()
        w.write_bit(True)
        w.write_bit(True)
        w.write_bit(False)
        w.write_bit(True)
        s = w.getvalue()

        self.assertEqualBinary(s, '\x0b')

        r = AMQPReader(s)
        self.assertEqual(r.read_bit(), True)
        self.assertEqual(r.read_bit(), True)
        self.assertEqual(r.read_bit(), False)
        self.assertEqual(r.read_bit(), True)

    def test_multiple_bits2(self):
        """
        Check bits mixed with non-bits
        """
        w = AMQPWriter()
        w.write_bit(True)
        w.write_bit(True)
        w.write_bit(False)
        w.write_octet(10)
        w.write_bit(True)
        s = w.getvalue()

        self.assertEqualBinary(s, '\x03\x0a\x01')

        r = AMQPReader(s)
        self.assertEqual(r.read_bit(), True)
        self.assertEqual(r.read_bit(), True)
        self.assertEqual(r.read_bit(), False)
        self.assertEqual(r.read_octet(), 10)
        self.assertEqual(r.read_bit(), True)

    def test_multiple_bits3(self):
        """
        Check bit groups that span multiple bytes
        """
        w = AMQPWriter()

        # Spit out 20 bits
        for i in range(10):
            w.write_bit(True)
            w.write_bit(False)

        s = w.getvalue()

        self.assertEqualBinary(s, '\x55\x55\x05')

        r = AMQPReader(s)
        for i in range(10):
            self.assertEqual(r.read_bit(), True)
            self.assertEqual(r.read_bit(), False)

    #
    # Octets
    #
    def test_octet(self):
        for val in range(256):
            w = AMQPWriter()
            w.write_octet(val)
            s = w.getvalue()
            self.assertEqualBinary(s, chr(val))

            r = AMQPReader(s)
            self.assertEqual(r.read_octet(), val)

    def test_octet_invalid(self):
        w = AMQPWriter()
        self.assertRaises(FrameSyntaxError, w.write_octet, -1)

    def test_octet_invalid2(self):
        w = AMQPWriter()
        self.assertRaises(FrameSyntaxError, w.write_octet, 256)

    #
    # Shorts
    #
    def test_short(self):
        for i in range(256):
            val = randint(0, 65535)
            w = AMQPWriter()
            w.write_short(val)
            s = w.getvalue()

            r = AMQPReader(s)
            self.assertEqual(r.read_short(), val)

    def test_short_invalid(self):
        w = AMQPWriter()
        self.assertRaises(FrameSyntaxError, w.write_short, -1)

    def test_short_invalid2(self):
        w = AMQPWriter()
        self.assertRaises(FrameSyntaxError, w.write_short, 65536)

    #
    # Longs
    #
    def test_long(self):
        for i in range(256):
            val = randint(0, 4294967295)
            w = AMQPWriter()
            w.write_long(val)
            s = w.getvalue()

            r = AMQPReader(s)
            self.assertEqual(r.read_long(), val)

    def test_long_invalid(self):
        w = AMQPWriter()
        self.assertRaises(FrameSyntaxError, w.write_long, -1)

    def test_long_invalid2(self):
        w = AMQPWriter()
<<<<<<< HEAD
        self.assertRaises(FrameSyntaxError, w.write_long, 2 ** 32)
=======
        self.assertRaises(ValueError, w.write_long, 4294967296)
>>>>>>> 20829027

    #
    # LongLongs
    #
    def test_longlong(self):
        for i in range(256):
            val = randint(0, (2 ** 64) - 1)
            w = AMQPWriter()
            w.write_longlong(val)
            s = w.getvalue()

            r = AMQPReader(s)
            self.assertEqual(r.read_longlong(), val)

    def test_longlong_invalid(self):
        w = AMQPWriter()
        self.assertRaises(FrameSyntaxError, w.write_longlong, -1)

    def test_longlong_invalid2(self):
        w = AMQPWriter()
        self.assertRaises(FrameSyntaxError, w.write_longlong, 2 ** 64)

    #
    # Shortstr
    #
    def test_empty_shortstr(self):
        w = AMQPWriter()
        w.write_shortstr('')
        s = w.getvalue()

        self.assertEqualBinary(s, '\x00')

        r = AMQPReader(s)
        self.assertEqual(r.read_shortstr(), '')

    def test_shortstr(self):
        w = AMQPWriter()
        w.write_shortstr('hello')
        s = w.getvalue()
        self.assertEqualBinary(s, '\x05hello')

        r = AMQPReader(s)
        self.assertEqual(r.read_shortstr(), 'hello')

    def test_shortstr_unicode(self):
        w = AMQPWriter()
        w.write_shortstr(u'hello')
        s = w.getvalue()
        self.assertEqualBinary(s, '\x05hello')

        r = AMQPReader(s)
        self.assertEqual(r.read_shortstr(), u'hello')

    def test_long_shortstr(self):
        w = AMQPWriter()
        self.assertRaises(FrameSyntaxError, w.write_shortstr, 'x' * 256)

    def test_long_shortstr_unicode(self):
        w = AMQPWriter()
        self.assertRaises(FrameSyntaxError, w.write_shortstr, u'\u0100' * 128)

    #
    # Longstr
    #

    def test_empty_longstr(self):
        w = AMQPWriter()
        w.write_longstr('')
        s = w.getvalue()

        self.assertEqualBinary(s, '\x00\x00\x00\x00')

        r = AMQPReader(s)
        self.assertEqual(r.read_longstr(), '')

    def test_longstr(self):
        val = 'a' * 512
        w = AMQPWriter()
        w.write_longstr(val)
        s = w.getvalue()

        self.assertEqualBinary(s, '\x00\x00\x02\x00' + ('a' * 512))

        r = AMQPReader(s)
        self.assertEqual(r.read_longstr(), str(val))

    def test_longstr_unicode(self):
        val = u'a' * 512
        w = AMQPWriter()
        w.write_longstr(val)
        s = w.getvalue()

        self.assertEqualBinary(s, '\x00\x00\x02\x00' + ('a' * 512))

        r = AMQPReader(s)
        self.assertEqual(r.read_longstr(), val)

    #
    # Table
    #
    def test_table_empty(self):
        val = {}
        w = AMQPWriter()
        w.write_table(val)
        s = w.getvalue()

        self.assertEqualBinary(s, '\x00\x00\x00\x00')

        r = AMQPReader(s)
        self.assertEqual(r.read_table(), val)

    def test_table(self):
        val = {'foo': 7}
        w = AMQPWriter()
        w.write_table(val)
        s = w.getvalue()

        self.assertEqualBinary(s, '\x00\x00\x00\x09\x03fooI\x00\x00\x00\x07')

        r = AMQPReader(s)
        self.assertEqual(r.read_table(), val)

    def test_table_invalid(self):
        """
        Check that an un-serializable table entry raises a ValueError

        """
        val = {'test': None}
        w = AMQPWriter()
        self.assertRaises(FrameSyntaxError, w.write_table, val)

    def test_table_multi(self):
        val = {
            'foo': 7,
            'bar': Decimal('123345.1234'),
            'baz': 'this is some random string I typed',
            'ubaz': u'And something in unicode',
            'dday_aniv': datetime(1994, 6, 6),
            'more': {
                'abc': -123,
                'def': 'hello world',
                'now': datetime(2007, 11, 11, 21, 14, 31),
                'qty': Decimal('-123.45'),
                'blank': {},
                'extra': {
                    'deeper': 'more strings',
                    'nums': -12345678,
                },
            }
        }

        w = AMQPWriter()
        w.write_table(val)
        s = w.getvalue()

        r = AMQPReader(s)
        self.assertEqual(r.read_table(), val)

    #
    # Array
    #
    def test_array_from_list(self):
        val = [1, 'foo']
        w = AMQPWriter()
        w.write_array(val)
        s = w.getvalue()

        self.assertEqualBinary(
            s, '\x00\x00\x00\x0DI\x00\x00\x00\x01S\x00\x00\x00\x03foo',
        )

        r = AMQPReader(s)
        self.assertEqual(r.read_array(), val)

    def test_array_from_tuple(self):
        val = (1, 'foo')
        w = AMQPWriter()
        w.write_array(val)
        s = w.getvalue()

        self.assertEqualBinary(
            s, '\x00\x00\x00\x0DI\x00\x00\x00\x01S\x00\x00\x00\x03foo',
        )

        r = AMQPReader(s)
        self.assertEqual(r.read_array(), list(val))

    def test_table_with_array(self):
        val = {
            'foo': 7,
            'bar': Decimal('123345.1234'),
            'baz': 'this is some random string I typed',
            'blist': [1, 2, 3],
            'nlist': [1, [2, 3, 4]],
            'ndictl': {'nfoo': 8, 'nblist': [5, 6, 7]}
        }

        w = AMQPWriter()
        w.write_table(val)
        s = w.getvalue()

        r = AMQPReader(s)
        self.assertEqual(r.read_table(), val)

    #
    # Array
    #
    def test_array_from_list(self):
        val = [1, 'foo']
        w = AMQPWriter()
        w.write_array(val)
        s = w.getvalue()

        self.assertEqualBinary(s, '\x00\x00\x00\x0DI\x00\x00\x00\x01S\x00\x00\x00\x03foo')

        r = AMQPReader(s)
        self.assertEqual(r.read_array(), val)

    def test_array_from_tuple(self):
        val = (1, 'foo')
        w = AMQPWriter()
        w.write_array(val)
        s = w.getvalue()

        self.assertEqualBinary(s, '\x00\x00\x00\x0DI\x00\x00\x00\x01S\x00\x00\x00\x03foo')

        r = AMQPReader(s)
        self.assertEqual(r.read_array(), list(val))

    def test_table_with_array(self):
        val = {
            'foo': 7,
            'bar': Decimal('123345.1234'),
            'baz': 'this is some random string I typed',
            'blist': [1,2,3],
            'nlist': [1, [2,3,4]],
            'ndictl': {'nfoo': 8, 'nblist': [5,6,7] }
        }

        w = AMQPWriter()
        w.write_table(val)
        s = w.getvalue()

        r = AMQPReader(s)
        self.assertEqual(r.read_table(), val)

    #
    # GenericContent
    #
    def test_generic_content_eq(self):
        msg_1 = GenericContent(dummy='foo')
        msg_2 = GenericContent(dummy='foo')
        msg_3 = GenericContent(dummy='bar')

        self.assertEqual(msg_1, msg_1)
        self.assertEqual(msg_1, msg_2)
        self.assertNotEqual(msg_1, msg_3)
        self.assertNotEqual(msg_1, None)


def main():
    suite = unittest.TestLoader().loadTestsFromTestCase(TestSerialization)
    unittest.TextTestRunner(**settings.test_args).run(suite)


if __name__ == '__main__':
    main()<|MERGE_RESOLUTION|>--- conflicted
+++ resolved
@@ -188,11 +188,7 @@
 
     def test_long_invalid2(self):
         w = AMQPWriter()
-<<<<<<< HEAD
-        self.assertRaises(FrameSyntaxError, w.write_long, 2 ** 32)
-=======
-        self.assertRaises(ValueError, w.write_long, 4294967296)
->>>>>>> 20829027
+        self.assertRaises(FrameSyntaxError, w.write_long, 4294967296)
 
     #
     # LongLongs
