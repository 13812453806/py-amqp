--- conflicted
+++ resolved
@@ -29,16 +29,12 @@
 from . import __version__
 from .abstract_channel import AbstractChannel
 from .channel import Channel
-<<<<<<< HEAD
 from .exceptions import (
     AMQPNotImplementedError, ChannelError, ResourceError,
     ConnectionForced, ConnectionError, error_for_code,
     RecoverableConnectionError, RecoverableChannelError,
 )
 from .five import items, range, values
-=======
-from .exceptions import ChannelError, ConnectionError
->>>>>>> 20829027
 from .method_framing import MethodReader, MethodWriter
 from .serialization import AMQPWriter
 from .transport import create_transport
@@ -178,13 +174,8 @@
         try:
             return self._avail_channel_ids.pop()
         except IndexError:
-<<<<<<< HEAD
             raise ResourceError(
                 'No free channel ids, current={0}, channel_max={1}'.format(
-=======
-            raise ConnectionError(
-                'No free channel ids, current=%d, channel_max=%d' % (
->>>>>>> 20829027
                     len(self.channels), self.channel_max), (20, 10))
 
     def _wait_method(self, channel_id, allowed_methods):
@@ -210,17 +201,10 @@
             channel, method_sig, args, content = \
                 self.method_reader.read_method()
 
-<<<<<<< HEAD
-            if (channel == channel_id
-                    and allowed_methods is None
-                    or method_sig in allowed_methods
-                    or method_sig == (20, 40)):
-=======
             if channel == channel_id and (
                     allowed_methods is None or
                     method_sig in allowed_methods or
                     method_sig == (20, 40)):
->>>>>>> 20829027
                 return method_sig, args, content
 
             #
@@ -230,12 +214,8 @@
             #
             if channel and method_sig in self.Channel._IMMEDIATE_METHODS:
                 self.channels[channel].dispatch_method(
-<<<<<<< HEAD
-                    method_sig, args, content)
-=======
                     method_sig, args, content,
                 )
->>>>>>> 20829027
                 continue
 
             #
@@ -243,11 +223,7 @@
             # this method for later
             #
             self.channels[channel].method_queue.append(
-<<<<<<< HEAD
                 (method_sig, args, content),
-=======
-                (method_sig, args, content)
->>>>>>> 20829027
             )
 
             #
@@ -290,34 +266,20 @@
 
         channel = chanmap[chanid]
 
-<<<<<<< HEAD
-        if (content
-                and channel.auto_decode
-                and hasattr(content, 'content_encoding')):
-=======
         if (content and
                 channel.auto_decode and
                 hasattr(content, 'content_encoding')):
->>>>>>> 20829027
             try:
                 content.body = content.body.decode(content.content_encoding)
             except Exception:
                 pass
 
-<<<<<<< HEAD
-        amqp_method = self._method_override.get(method_sig) or \
-            channel._METHOD_MAP.get(method_sig, None)
+        amqp_method = (self._method_override.get(method_sig) or
+                       channel._METHOD_MAP.get(method_sig, None))
 
         if amqp_method is None:
             raise AMQPNotImplementedError(
                 'Unknown AMQP method {0!r}'.format(method_sig))
-=======
-        amqp_method = (self._method_override.get(method_sig) or
-                       channel._METHOD_MAP.get(method_sig, None))
-
-        if amqp_method is None:
-            raise Exception('Unknown AMQP method %r' % (method_sig, ))
->>>>>>> 20829027
 
         if content is None:
             return amqp_method(channel, args)
@@ -351,15 +313,9 @@
             method_queue = channel.method_queue
             for queued_method in method_queue:
                 method_sig = queued_method[0]
-<<<<<<< HEAD
-                if (allowed_methods is None
-                        or method_sig in allowed_methods
-                        or method_sig == (20, 40)):
-=======
                 if (allowed_methods is None or
                         method_sig in allowed_methods or
                         method_sig == (20, 40)):
->>>>>>> 20829027
                     method_queue.remove(queued_method)
                     method_sig, args, content = queued_method
                     return channel_id, method_sig, args, content
@@ -370,17 +326,10 @@
         while 1:
             channel, method_sig, args, content = read_timeout(timeout)
 
-<<<<<<< HEAD
-            if (channel in channels
-                    and allowed_methods is None
-                    or method_sig in allowed_methods
-                    or method_sig == (20, 40)):
-=======
             if channel in channels and (
                     allowed_methods is None or
                     method_sig in allowed_methods or
                     method_sig == (20, 40)):
->>>>>>> 20829027
                 return channel, method_sig, args, content
 
             # Not the channel and/or method we were looking for. Queue
@@ -974,7 +923,6 @@
         IOError,
         OSError,
     )
-<<<<<<< HEAD
     channel_errors = (ChannelError, )
     recoverable_connection_errors = (
         RecoverableConnectionError,
@@ -984,7 +932,4 @@
     )
     recoverable_channel_errors = (
         RecoverableChannelError,
-    )
-=======
-    channel_errors = (ChannelError, )
->>>>>>> 20829027
+    )