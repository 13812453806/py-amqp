--- conflicted
+++ resolved
@@ -210,7 +210,6 @@
         # socket connection to the broker.
         #
         self.transport = self.Transport(host, connect_timeout, ssl)
-<<<<<<< HEAD
         self.on_inbound_frame = frame_handler(self, self.on_inbound_method)
         self._frame_writer = frame_writer(self, self.transport)
 
@@ -248,8 +247,6 @@
             self.version_major, self.version_minor,
             self.server_properties, self.mechanisms, self.locales,
         )
-=======
->>>>>>> 875b10d1
 
         scap = server_properties.get('capabilities') or {}
 
